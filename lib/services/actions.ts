--- conflicted
+++ resolved
@@ -113,15 +113,8 @@
     .select()
     .from(edges)
     .where(and(eq(edges.src, actionId), eq(edges.kind, "child")));
-<<<<<<< HEAD
-  
-  // Ensure childEdges is an array
-  const edgesArray = Array.isArray(childEdges) ? childEdges : [];
-  const childIds = edgesArray
-=======
   const childEdges = Array.isArray(childEdgesResult) ? childEdgesResult : [];
   const childIds = childEdges
->>>>>>> 3b633aeb
     .map((edge: any) => edge.dst)
     .filter((id: any): id is string => id !== null);
 
