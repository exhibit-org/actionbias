'use client';

// Add CSS for spinner animation
if (typeof document !== 'undefined') {
  const style = document.createElement('style');
  style.textContent = `@keyframes spin { from { transform: rotate(0deg); } to { transform: rotate(360deg); } }`;
  document.head.appendChild(style);
}

import { useState, useEffect } from 'react';
import { ActionDetailResource, ActionMetadata } from '../../../lib/types/resources';
import EditableField from './EditableField';
import ActionNavigation from './ActionNavigation';
import { ColorScheme } from './types';
import ActionPageSkeleton from './ActionPageSkeleton';

interface Props {
  colors: ColorScheme;
  actionId?: string; // If provided, fetch this specific action instead of next action
}

export default function NextActionDisplay({ colors, actionId }: Props) {
  const [actionData, setActionData] = useState<ActionDetailResource | null>(null);
  const [siblings, setSiblings] = useState<ActionMetadata[]>([]);
  const [loading, setLoading] = useState(true);
  const [error, setError] = useState<string | null>(null);
  const [completing, setCompleting] = useState(false);
  const [completed, setCompleted] = useState(false);
  const [copying, setCopying] = useState(false);
  const [copyingCodex, setCopyingCodex] = useState(false);
  const [suggestions, setSuggestions] = useState<ActionMetadata[]>([]);
  const [showModal, setShowModal] = useState(false);
  const [isMobile, setIsMobile] = useState(false);
  const [savingVision, setSavingVision] = useState(false);
  const [savingDescription, setSavingDescription] = useState(false);
  const [savingTitle, setSavingTitle] = useState(false);
  const [nextFamilyMemberId, setNextFamilyMemberId] = useState<string | null>(null);
  const [showCompletionContext, setShowCompletionContext] = useState(false);
  const [completionContext, setCompletionContext] = useState({
    implementationStory: '',
    impactStory: '',
    learningStory: '',
    changelogVisibility: 'team' as 'private' | 'team' | 'public'
  });
  const [savingContext, setSavingContext] = useState(false);
  const [showDeleteModal, setShowDeleteModal] = useState(false);
  const [deleting, setDeleting] = useState(false);

  useEffect(() => {
    const fetchAction = async () => {
      try {
        setLoading(true);
        setError(null);
        const endpoint = actionId ? `/api/actions/${actionId}` : '/api/actions/next';
        const response = await fetch(endpoint);
        if (!response.ok) throw new Error(`HTTP error! status: ${response.status}`);
        const data = await response.json();
        if (!data.success) throw new Error(data.error || `Failed to fetch ${actionId ? 'action' : 'next action'}`);
        setActionData(data.data);
        if (data.data?.parent_id) {
          try {
            const parentResponse = await fetch(`/api/actions/${data.data.parent_id}`);
            if (parentResponse.ok) {
              const parentData = await parentResponse.json();
              if (parentData.success && parentData.data?.children && Array.isArray(parentData.data.children)) {
                // Filter out the current action from the parent's children to get true siblings
                const currentActionId = data.data.id;
                const actionSiblings = parentData.data.children.filter((child: ActionMetadata) => {
                  // Strict comparison: both should be defined and not equal
                  return child && child.id && currentActionId && child.id !== currentActionId;
                });
                setSiblings(actionSiblings);
              } else {
                setSiblings([]);
              }
            } else {
              setSiblings([]);
            }
          } catch (siblingErr) {
            console.error('Error fetching siblings:', siblingErr);
            setSiblings([]);
          }
        } else {
          setSiblings([]);
        }

        if (actionId) {
          try {
            const nextResp = await fetch(`/api/actions/next/${actionId}`);
            if (nextResp.ok) {
              const nextData = await nextResp.json();
              if (nextData.success && nextData.data && nextData.data.parent_id === actionId) {
                setNextFamilyMemberId(nextData.data.id);
              } else {
                setNextFamilyMemberId(null);
              }
            }
          } catch (nextErr) {
            console.error('Error fetching next child action:', nextErr);
          }
        }
      } catch (err) {
        console.error(`Error fetching ${actionId ? 'action' : 'next action'}:`, err);
        setError(err instanceof Error ? err.message : `Failed to fetch ${actionId ? 'action' : 'next action'}`);
      } finally {
        setLoading(false);
      }
    };

    fetchAction();
  }, [actionId]);

  const updateVision = async (newVision: string) => {
    if (!actionData || actionData.vision === newVision) return;
    try {
      setSavingVision(true);
      setError(null);
      const response = await fetch(`/api/actions/${actionData.id}`, {
        method: 'PUT',
        headers: { 'Content-Type': 'application/json' },
        body: JSON.stringify({ vision: newVision })
      });
      if (!response.ok) throw new Error(`HTTP error! status: ${response.status}`);
      const data = await response.json();
      if (!data.success) throw new Error(data.error || 'Failed to update vision');
      setActionData(prev => (prev ? { ...prev, vision: newVision } : null));
    } catch (err) {
      console.error('Error updating vision:', err);
      setError(err instanceof Error ? err.message : 'Failed to update vision');
    } finally {
      setSavingVision(false);
    }
  };

  const updateDescription = async (newDescription: string) => {
    if (!actionData || actionData.description === newDescription) return;
    try {
      setSavingDescription(true);
      setError(null);
      const response = await fetch(`/api/actions/${actionData.id}`, {
        method: 'PUT',
        headers: { 'Content-Type': 'application/json' },
        body: JSON.stringify({ description: newDescription })
      });
      if (!response.ok) throw new Error(`HTTP error! status: ${response.status}`);
      const data = await response.json();
      if (!data.success) throw new Error(data.error || 'Failed to update description');
      setActionData(prev => (prev ? { ...prev, description: newDescription } : null));
    } catch (err) {
      console.error('Error updating description:', err);
      setError(err instanceof Error ? err.message : 'Failed to update description');
    } finally {
      setSavingDescription(false);
    }
  };

  const updateTitle = async (newTitle: string) => {
    if (!actionData || actionData.title === newTitle) return;
    try {
      setSavingTitle(true);
      setError(null);
      const response = await fetch(`/api/actions/${actionData.id}`, {
        method: 'PUT',
        headers: { 'Content-Type': 'application/json' },
        body: JSON.stringify({ title: newTitle })
      });
      if (!response.ok) throw new Error(`HTTP error! status: ${response.status}`);
      const data = await response.json();
      if (!data.success) throw new Error(data.error || 'Failed to update title');
      setActionData(prev => (prev ? { ...prev, title: newTitle } : null));
    } catch (err) {
      console.error('Error updating title:', err);
      setError(err instanceof Error ? err.message : 'Failed to update title');
    } finally {
      setSavingTitle(false);
    }
  };

  useEffect(() => {
    const checkMobile = () => setIsMobile(window.innerWidth <= 768);
    checkMobile();
    window.addEventListener('resize', checkMobile);
    return () => window.removeEventListener('resize', checkMobile);
  }, []);

  const generateClaudeCodePrompt = (action: ActionDetailResource): string => {
    let prompt = `I'm working on: ${action.title}\nMCP URI: action://${action.id}\n\n`;
    prompt += `## Current Task\n`;
    prompt += `**${action.title}**\n`;
    if (action.description) prompt += `${action.description}\n`;
    prompt += `\n## Vision\n`;
    prompt += `${action.vision || 'No vision defined for this action.'}\n\n`;
    prompt += `## Broader Context\n`;
    prompt += `${action.family_context_summary || 'This action has no family context.'}\n\n`;
    prompt += `## Broader Vision\n`;
    prompt += `${action.family_vision_summary || 'This action has no family vision context.'}\n\n`;
    
    // Add completion context from dependencies
    if (action.dependency_completion_context && action.dependency_completion_context.length > 0) {
      prompt += `## Completion Context from Dependencies\n`;
      prompt += `This action builds on work completed in its dependencies. Here's what was learned and accomplished:\n\n`;
      
      action.dependency_completion_context.forEach((context, index) => {
        prompt += `### Dependency ${index + 1}: ${context.action_title}\n`;
        prompt += `Completed: ${new Date(context.completion_timestamp).toLocaleDateString()}\n\n`;
        
        if (context.implementation_story) {
          prompt += `**Implementation Approach:**\n${context.implementation_story}\n\n`;
        }
        
        if (context.impact_story) {
          prompt += `**Impact Achieved:**\n${context.impact_story}\n\n`;
        }
        
        if (context.learning_story) {
          prompt += `**Key Learnings:**\n${context.learning_story}\n\n`;
        }
        
        prompt += `---\n\n`;
      });
      
      prompt += `**💡 Use This Context:** Apply insights from dependency work to avoid repeated mistakes and build on successful approaches.\n\n`;
    }
    
    prompt += `## MCP Resources Available\n`;
    prompt += `- action://tree (full action hierarchy)\n`;
    prompt += `- action://next (current priority action)\n`;
    prompt += `- action://${action.id} (this action's details)\n\n`;
    prompt += `Please help me complete this task. You can use the MCP URIs above to access the ActionBias system for context and updates.`;
    return prompt;
  };

  const generateCodexPrompt = (action: ActionDetailResource): string => {
    let prompt = `# Current Task\n**${action.title}**\n`;
    if (action.description) prompt += `${action.description}\n\n`;
    else prompt += `\n`;
    prompt += `# Vision\n`;
    prompt += `${action.vision || 'No vision defined for this action.'}\n\n`;
    prompt += `# Context from Family Chain\n`;
<<<<<<< HEAD
    prompt += `${action.parent_context_summary || 'No family context.'}\n\n`;
    prompt += `# Broader Family Vision\n`;
    prompt += `${action.parent_vision_summary || 'No family vision context.'}\n\n`;
=======
    prompt += `${action.family_context_summary || 'No family context.'}\n\n`;
    prompt += `# Broader Vision\n`;
    prompt += `${action.family_vision_summary || 'No family vision context.'}\n\n`;
>>>>>>> 398d8648
    
    // Add completion context from dependencies
    if (action.dependency_completion_context && action.dependency_completion_context.length > 0) {
      prompt += `# Completion Context from Dependencies\n`;
      prompt += `This action builds on completed dependencies:\n\n`;
      
      action.dependency_completion_context.forEach((context, index) => {
        prompt += `## ${context.action_title}\n`;
        if (context.implementation_story) {
          prompt += `**How it was built:** ${context.implementation_story}\n`;
        }
        if (context.impact_story) {
          prompt += `**Impact:** ${context.impact_story}\n`;
        }
        if (context.learning_story) {
          prompt += `**Learnings:** ${context.learning_story}\n`;
        }
        prompt += `\n`;
      });
      
      prompt += `Apply these insights to avoid repeating mistakes and build on successful approaches.\n\n`;
    }
    
    prompt += `# Resource URLs\n`;
    prompt += `- action://tree (full action hierarchy)\n`;
    prompt += `- action://next (current priority action)\n`;
    prompt += `- action://${action.id} (this action's details)\n\n`;
    prompt += `# Repository Quick Setup\n`;
    prompt += `pnpm install\npnpm db:setup\npnpm dev\n\n`;
    prompt += `Refer to README.md for full details.`;
    return prompt;
  };

  const copyPromptToClipboard = async () => {
    if (!actionData) return;
    try {
      setCopying(true);
      const prompt = generateClaudeCodePrompt(actionData);
      await navigator.clipboard.writeText(prompt);
      setTimeout(() => setCopying(false), 1000);
    } catch (err) {
      console.error('Failed to copy prompt:', err);
      setCopying(false);
    }
  };

  const copyCodexPromptToClipboard = async () => {
    if (!actionData) return;
    try {
      setCopyingCodex(true);
      const prompt = generateCodexPrompt(actionData);
      await navigator.clipboard.writeText(prompt);
      setTimeout(() => setCopyingCodex(false), 1000);
    } catch (err) {
      console.error('Failed to copy prompt:', err);
      setCopyingCodex(false);
    }
  };

  const fetchSuggestions = async () => {
    if (!actionData) return;
    const nextActions: ActionMetadata[] = [];
    try {
      for (const dep of actionData.dependents || []) {
        const resp = await fetch(`/api/actions/${dep.id}`);
        if (!resp.ok) continue;
        const detail = await resp.json();
        if (detail.success && detail.data) {
          const allDone = detail.data.dependencies.every((d: ActionMetadata) => d.done);
          if (!detail.data.done && allDone) {
            nextActions.push({
              id: detail.data.id,
              title: detail.data.title,
              description: detail.data.description,
              vision: detail.data.vision,
              done: detail.data.done,
              version: detail.data.version,
              created_at: detail.data.created_at,
              updated_at: detail.data.updated_at,
            });
          }
        }
      }
      const nextResp = await fetch('/api/actions/next');
      if (nextResp.ok) {
        const nextData = await nextResp.json();
        if (nextData.success && nextData.data) {
          nextActions.unshift({
            id: nextData.data.id,
            title: nextData.data.title,
            description: nextData.data.description,
            vision: nextData.data.vision,
            done: nextData.data.done,
            version: nextData.data.version,
            created_at: nextData.data.created_at,
            updated_at: nextData.data.updated_at,
          });
        }
      }
    } catch (err) {
      console.error('Error fetching suggestions:', err);
    }
    setSuggestions(nextActions);
    setShowModal(true);
  };

  const toggleCompletion = async () => {
    if (!actionData) return;
    
    const newDone = !actionData.done;
    
    if (newDone) {
      // Show completion context modal when marking as complete
      setShowCompletionContext(true);
    } else {
      // Handle uncompleting directly
      try {
        setCompleting(true);
        setError(null);
        const response = await fetch(`/api/actions/${actionData.id}/uncomplete`, {
          method: 'POST',
          headers: { 'Content-Type': 'application/json' }
        });
        if (!response.ok) throw new Error(`HTTP error! status: ${response.status}`);
        const data = await response.json();
        if (!data.success) throw new Error(data.error || 'Failed to update action');
        setActionData(prev => (prev ? { ...prev, done: false } : null));
        setCompleted(false);
      } catch (err) {
        console.error('Error marking action incomplete:', err);
        setError(err instanceof Error ? err.message : 'Failed to mark action as incomplete');
      } finally {
        setCompleting(false);
      }
    }
  };

  const handleCompletionSubmit = async (skipContext = false) => {
    if (!actionData) return;
    
    try {
      setSavingContext(true);
      setError(null);
      
      // Prepare completion context data
      const completionData = skipContext ? {
        implementation_story: "Action completed without detailed context",
        impact_story: "Impact details not provided",
        learning_story: "Learning insights not captured",
        changelog_visibility: completionContext.changelogVisibility,
      } : {
        implementation_story: completionContext.implementationStory.trim() || "No implementation details provided",
        impact_story: completionContext.impactStory.trim() || "No impact details provided", 
        learning_story: completionContext.learningStory.trim() || "No learning insights provided",
        changelog_visibility: completionContext.changelogVisibility,
      };
      
      // Complete action with required completion context
      const response = await fetch(`/api/actions/${actionData.id}/complete`, {
        method: 'POST',
        headers: { 'Content-Type': 'application/json' },
        body: JSON.stringify(completionData)
      });
      
      if (!response.ok) throw new Error(`HTTP error! status: ${response.status}`);
      const data = await response.json();
      if (!data.success) throw new Error(data.error || 'Failed to complete action');
      
      // Update UI state
      setActionData(prev => (prev ? { ...prev, done: true } : null));
      setCompleted(true);
      setShowCompletionContext(false);
      
      // Reset context form
      setCompletionContext({
        implementationStory: '',
        impactStory: '',
        learningStory: '',
        changelogVisibility: 'team'
      });
      
      // Show next actions suggestions
      await fetchSuggestions();
      
    } catch (err) {
      console.error('Error completing action:', err);
      setError(err instanceof Error ? err.message : 'Failed to complete action');
    } finally {
      setSavingContext(false);
    }
  };

  const handleContextCancel = () => {
    setShowCompletionContext(false);
    setCompletionContext({
      implementationStory: '',
      impactStory: '',
      learningStory: '',
      changelogVisibility: 'team'
    });
  };

  const handleDelete = async () => {
    if (!actionData) return;
    
    try {
      setDeleting(true);
      setError(null);
      
      const response = await fetch(`/api/actions/${actionData.id}`, {
        method: 'DELETE',
        headers: { 'Content-Type': 'application/json' },
        body: JSON.stringify({
          child_handling: 'delete_recursive'
        })
      });
      
      if (!response.ok) throw new Error(`HTTP error! status: ${response.status}`);
      const data = await response.json();
      if (!data.success) throw new Error(data.error || 'Failed to delete action');
      
      // Redirect to home page after successful deletion
      window.location.href = '/';
      
    } catch (err) {
      console.error('Error deleting action:', err);
      setError(err instanceof Error ? err.message : 'Failed to delete action');
      setDeleting(false);
      setShowDeleteModal(false);
    }
  };

  if (loading) {
    return <ActionPageSkeleton colors={colors} isMobile={isMobile} />;
  }

  if (error) {
    return (
      <div style={{ backgroundColor: colors.surface, border: `1px solid ${colors.border}`, borderRadius: '0.5rem', padding: '1.5rem', borderLeft: `4px solid ${colors.borderAccent}` }}>
        <h2 style={{ fontSize: '1.125rem', fontWeight: '600', color: colors.text, marginBottom: '0.5rem' }}>Error Loading Next Action</h2>
        <p style={{ color: colors.textMuted, marginBottom: '1rem' }}>{error}</p>
        <button onClick={() => window.location.reload()} style={{ padding: '0.5rem 1rem', backgroundColor: colors.borderAccent, color: 'white', borderRadius: '0.25rem', border: 'none', cursor: 'pointer', fontSize: '0.875rem' }} onMouseEnter={e => (e.currentTarget as HTMLButtonElement).style.opacity = '0.8'} onMouseLeave={e => (e.currentTarget as HTMLButtonElement).style.opacity = '1'}>
          Retry
        </button>
      </div>
    );
  }

  if (!actionData) {
    return (
      <div style={{ backgroundColor: colors.surface, border: `1px solid ${colors.border}`, borderRadius: '0.5rem', padding: '1.5rem', borderLeft: `4px solid ${colors.borderAccent}` }}>
        <h2 style={{ fontSize: '1.125rem', fontWeight: '600', color: colors.text, marginBottom: '0.5rem' }}>🎉 All Done!</h2>
        <p style={{ color: colors.textMuted }}>No next action found. You're all caught up!</p>
      </div>
    );
  }

  return (
    <div style={{ backgroundColor: 'white', boxShadow: '0 1px 3px 0 rgba(0, 0, 0, 0.1)', borderRadius: '0.5rem', padding: '1.5rem' }}>
      <div style={{ display: 'grid', gridTemplateColumns: isMobile ? '1fr' : '1fr 1fr', gridTemplateRows: isMobile ? 'auto auto auto auto' : 'auto auto', gap: '1rem', marginBottom: '1.5rem' }}>
        <div style={{ backgroundColor: colors.surface, border: `1px solid ${colors.border}`, borderRadius: '0.5rem', padding: '1rem', order: isMobile ? 1 : 'unset' }}>
          <div style={{ display: 'flex', alignItems: 'center', gap: '0.75rem', marginBottom: '0.75rem' }}>
            <button onClick={toggleCompletion} disabled={completing} aria-label={actionData.done ? 'Mark Incomplete' : 'Mark Complete'} style={{ width: '20px', height: '20px', backgroundColor: actionData.done ? colors.borderAccent : completing ? colors.textFaint : colors.surface, border: `2px solid ${completing ? colors.textFaint : colors.borderAccent}`, borderRadius: '0.375rem', display: 'flex', alignItems: 'center', justifyContent: 'center', cursor: completing ? 'not-allowed' : 'pointer', flexShrink: 0, transition: 'all 0.2s ease', boxShadow: '0 1px 2px 0 rgba(0, 0, 0, 0.05)' }} onMouseEnter={e => { if (!completing) { e.currentTarget.style.borderColor = colors.text; e.currentTarget.style.backgroundColor = colors.bg; e.currentTarget.style.boxShadow = '0 2px 4px 0 rgba(0, 0, 0, 0.1)'; } }} onMouseLeave={e => { if (!completing) { e.currentTarget.style.borderColor = colors.borderAccent; e.currentTarget.style.backgroundColor = colors.surface; e.currentTarget.style.boxShadow = '0 1px 2px 0 rgba(0, 0, 0, 0.05)'; } }}>
              {completing ? (
                <svg style={{ width: '12px', height: '12px', animation: 'spin 1s linear infinite', color: 'white' }} xmlns="http://www.w3.org/2000/svg" fill="none" viewBox="0 0 24 24">
                  <circle style={{ opacity: 0.25 }} cx="12" cy="12" r="10" stroke="currentColor" strokeWidth="4"></circle>
                  <path style={{ opacity: 0.75 }} fill="currentColor" d="M4 12a8 8 0 018-8V0C5.373 0 0 5.373 0 12h4zm2 5.291A7.962 7.962 0 014 12H0c0 3.042 1.355 5.824 3 7.938l3-2.647z"></path>
                </svg>
              ) : (
                actionData.done && (
                  <svg style={{ width: '12px', height: '12px', color: 'white' }} fill="none" stroke="currentColor" viewBox="0 0 24 24">
                    <path strokeLinecap="round" strokeLinejoin="round" strokeWidth={3} d="M5 13l4 4L19 7" />
                  </svg>
                )
              )}
            </button>
            <div style={{ flex: 1 }}>
              <EditableField 
                value={actionData.title} 
                placeholder="Action title" 
                colors={colors} 
                onSave={updateTitle}
                style={{ 
                  fontSize: '1.125rem', 
                  fontWeight: '600', 
                  color: colors.text,
                  padding: '0.25rem 0.5rem'
                }}
              />
              {savingTitle && (<div style={{ fontSize: '0.625rem', color: colors.textFaint, marginTop: '0.25rem' }}>Saving...</div>)}
            </div>
            <button onClick={() => setShowDeleteModal(true)} disabled={deleting} aria-label="Delete Action" style={{ width: '20px', height: '20px', backgroundColor: deleting ? colors.textFaint : colors.surface, border: `2px solid ${deleting ? colors.textFaint : '#dc2626'}`, borderRadius: '0.375rem', display: 'flex', alignItems: 'center', justifyContent: 'center', cursor: deleting ? 'not-allowed' : 'pointer', flexShrink: 0, transition: 'all 0.2s ease', boxShadow: '0 1px 2px 0 rgba(0, 0, 0, 0.05)' }} onMouseEnter={e => { if (!deleting) { e.currentTarget.style.borderColor = '#b91c1c'; e.currentTarget.style.backgroundColor = '#fef2f2'; e.currentTarget.style.boxShadow = '0 2px 4px 0 rgba(0, 0, 0, 0.1)'; } }} onMouseLeave={e => { if (!deleting) { e.currentTarget.style.borderColor = '#dc2626'; e.currentTarget.style.backgroundColor = colors.surface; e.currentTarget.style.boxShadow = '0 1px 2px 0 rgba(0, 0, 0, 0.05)'; } }}>
              {deleting ? (
                <svg style={{ width: '12px', height: '12px', animation: 'spin 1s linear infinite', color: '#dc2626' }} xmlns="http://www.w3.org/2000/svg" fill="none" viewBox="0 0 24 24">
                  <circle style={{ opacity: 0.25 }} cx="12" cy="12" r="10" stroke="currentColor" strokeWidth="4"></circle>
                  <path style={{ opacity: 0.75 }} fill="currentColor" d="M4 12a8 8 0 018-8V0C5.373 0 0 5.373 0 12h4zm2 5.291A7.962 7.962 0 014 12H0c0 3.042 1.355 5.824 3 7.938l3-2.647z"></path>
                </svg>
              ) : (
                <svg style={{ width: '12px', height: '12px', color: '#dc2626' }} fill="none" stroke="currentColor" viewBox="0 0 24 24">
                  <path strokeLinecap="round" strokeLinejoin="round" strokeWidth={2} d="M19 7l-.867 12.142A2 2 0 0116.138 21H7.862a2 2 0 01-1.995-1.858L5 7m5 4v6m4-6v6m1-10V4a1 1 0 00-1-1h-4a1 1 0 00-1 1v3M4 7h16" />
                </svg>
              )}
            </button>
          </div>
          <div style={{ marginTop: '0.5rem' }}>
            <EditableField value={actionData.description || ''} placeholder="Click to add description..." colors={colors} onSave={updateDescription} />
            {savingDescription && (<div style={{ fontSize: '0.625rem', color: colors.textFaint, marginTop: '0.25rem' }}>Saving...</div>)}
          </div>
          {completed && (
            <div style={{ backgroundColor: colors.bg, border: `1px solid ${colors.border}`, borderRadius: '0.375rem', padding: '0.75rem', marginTop: '1rem', textAlign: 'center' }}>
              <p style={{ fontSize: '0.875rem', fontWeight: '500', color: colors.text, margin: '0 0 0.25rem 0' }}>Action Completed! 🎉</p>
              <p style={{ fontSize: '0.75rem', color: colors.textMuted, margin: 0 }}>Fetching suggestions...</p>
            </div>
          )}
        </div>
        <div style={{ backgroundColor: colors.surface, border: `1px solid ${colors.border}`, borderRadius: '0.5rem', padding: '1rem', borderLeft: `4px solid ${colors.borderAccent}`, order: isMobile ? 2 : 'unset' }}>
          <div style={{ display: 'flex', alignItems: 'flex-start', gap: '0.5rem', marginBottom: '0.75rem' }}>
            <svg style={{ width: '16px', height: '16px', minWidth: '16px', maxWidth: '16px', color: colors.borderAccent, marginTop: '0.125rem', flexShrink: 0 }} fill="none" stroke="currentColor" viewBox="0 0 24 24">
              <path strokeLinecap="round" strokeLinejoin="round" strokeWidth={2} d="M15 12a3 3 0 11-6 0 3 3 0 016 0z" />
              <path strokeLinecap="round" strokeLinejoin="round" strokeWidth={2} d="M2.458 12C3.732 7.943 7.523 5 12 5c4.478 0 8.268 2.943 9.542 7-1.274 4.057-5.064 7-9.542 7-4.477 0-8.268-2.943-9.542-7z" />
            </svg>
            <h3 style={{ fontWeight: '600', color: colors.text, fontSize: '0.875rem', margin: 0 }}>Vision</h3>
          </div>
          <EditableField value={actionData.vision || ''} placeholder="Click to add vision..." colors={colors} onSave={updateVision} />
          {savingVision && (<div style={{ fontSize: '0.625rem', color: colors.textFaint, marginTop: '0.25rem' }}>Saving...</div>)}
        </div>
        <div style={{ backgroundColor: colors.bg, border: `1px solid ${colors.border}`, borderRadius: '0.5rem', padding: '1rem', borderLeft: `4px solid ${colors.textFaint}`, order: isMobile ? 3 : 'unset' }}>
          <h3 style={{ fontSize: '0.875rem', fontWeight: '500', color: colors.textMuted, margin: '0 0 0.75rem 0' }}>Broader Context</h3>
          <p style={{ fontSize: '0.8rem', color: colors.textSubtle, margin: 0, lineHeight: '1.5' }}>{actionData.family_context_summary || 'This action has no family context.'}</p>
        </div>
        <div style={{ backgroundColor: colors.surface, border: `1px solid ${colors.border}`, borderRadius: '0.5rem', padding: '1rem', borderLeft: `4px solid ${colors.textFaint}`, order: isMobile ? 4 : 'unset' }}>
          <div style={{ display: 'flex', alignItems: 'flex-start', gap: '0.5rem', marginBottom: '0.75rem' }}>
            <svg style={{ width: '14px', height: '14px', minWidth: '14px', maxWidth: '14px', color: colors.textFaint, marginTop: '0.125rem', flexShrink: 0 }} fill="none" stroke="currentColor" viewBox="0 0 24 24">
              <path strokeLinecap="round" strokeLinejoin="round" strokeWidth={2} d="M15 12a3 3 0 11-6 0 3 3 0 016 0z" />
              <path strokeLinecap="round" strokeLinejoin="round" strokeWidth={2} d="M2.458 12C3.732 7.943 7.523 5 12 5c4.478 0 8.268 2.943 9.542 7-1.274 4.057-5.064 7-9.542 7-4.477 0-8.268-2.943-9.542-7z" />
            </svg>
            <h3 style={{ fontWeight: '500', color: colors.textMuted, fontSize: '0.875rem', margin: 0 }}>Broader Vision</h3>
          </div>
          <p style={{ color: colors.textSubtle, fontSize: '0.8rem', margin: 0, lineHeight: '1.5' }}>{actionData.family_vision_summary || 'This action has no family vision context.'}</p>
        </div>
      </div>
      <div style={{ marginTop: '1.5rem', marginBottom: '1.5rem', paddingTop: '1rem', borderTop: `1px solid ${colors.border}`, display: 'flex', justifyContent: 'center', gap: '1rem', flexWrap: 'wrap' }}>
        <button onClick={copyPromptToClipboard} disabled={copying} style={{ display: 'flex', alignItems: 'center', gap: '0.5rem', padding: '0.75rem 1rem', backgroundColor: copying ? colors.surface : colors.borderAccent, color: 'white', border: 'none', borderRadius: '0.5rem', cursor: copying ? 'not-allowed' : 'pointer', fontSize: '0.875rem', fontWeight: '500', transition: 'all 0.2s ease' }} onMouseEnter={e => { if (!copying) { (e.currentTarget as HTMLButtonElement).style.opacity = '0.9'; } }} onMouseLeave={e => { if (!copying) { (e.currentTarget as HTMLButtonElement).style.opacity = '1'; } }}>
          {copying ? (
            <>
              <svg style={{ width: '16px', height: '16px', color: 'white' }} fill="none" stroke="currentColor" viewBox="0 0 24 24">
                <path strokeLinecap="round" strokeLinejoin="round" strokeWidth={2} d="M5 13l4 4L19 7" />
              </svg>
              Copied!
            </>
          ) : (
            <>
              <svg style={{ width: '16px', height: '16px', color: 'white' }} fill="none" stroke="currentColor" viewBox="0 0 24 24">
                <path strokeLinecap="round" strokeLinejoin="round" strokeWidth={2} d="M8 16H6a2 2 0 01-2-2V6a2 2 0 012-2h8a2 2 0 012 2v2m-6 12h8a2 2 0 002-2v-8a2 2 0 00-2-2h-8a2 2 0 00-2 2v8a2 2 0 002 2z" />
              </svg>
              Copy Full Context for Claude Code
            </>
          )}
        </button>
        <button onClick={copyCodexPromptToClipboard} disabled={copyingCodex} style={{ display: 'flex', alignItems: 'center', gap: '0.5rem', padding: '0.75rem 1rem', backgroundColor: copyingCodex ? colors.surface : colors.borderAccent, color: 'white', border: 'none', borderRadius: '0.5rem', cursor: copyingCodex ? 'not-allowed' : 'pointer', fontSize: '0.875rem', fontWeight: '500', transition: 'all 0.2s ease' }} onMouseEnter={e => { if (!copyingCodex) { (e.currentTarget as HTMLButtonElement).style.opacity = '0.9'; } }} onMouseLeave={e => { if (!copyingCodex) { (e.currentTarget as HTMLButtonElement).style.opacity = '1'; } }}>
          {copyingCodex ? (
            <>
              <svg style={{ width: '16px', height: '16px', color: 'white' }} fill="none" stroke="currentColor" viewBox="0 0 24 24">
                <path strokeLinecap="round" strokeLinejoin="round" strokeWidth={2} d="M5 13l4 4L19 7" />
              </svg>
              Copied!
            </>
          ) : (
            <>
              <svg style={{ width: '16px', height: '16px', color: 'white' }} fill="none" stroke="currentColor" viewBox="0 0 24 24">
                <path strokeLinecap="round" strokeLinejoin="round" strokeWidth={2} d="M8 16H6a2 2 0 01-2-2V6a2 2 0 012-2h8a2 2 0 012 2v2m-6 12h8a2 2 0 002-2v-8a2 2 0 00-2-2h-8a2 2 0 00-2 2v8a2 2 0 002 2z" />
              </svg>
              Copy Action Instructions for Claude Code
            </>
          )}
        </button>
      </div>
      <ActionNavigation action={actionData} siblings={siblings} colors={colors} nextFamilyMemberId={nextFamilyMemberId} />

      {/* Dependent Actions Section */}
      {actionData.dependents && actionData.dependents.length > 0 && (
        <div style={{ marginTop: '1.5rem', paddingTop: '1rem', borderTop: `1px solid ${colors.border}` }}>
          <h3 style={{ fontSize: '1rem', fontWeight: '600', color: colors.text, marginBottom: '0.75rem' }}>Dependent Actions</h3>
          <ul style={{ listStyle: 'none', padding: 0, margin: 0 }}>
            {actionData.dependents.map(dependent => (
              <li key={dependent.id} style={{ marginBottom: '0.5rem' }}>
                <a href={`/${dependent.id}`} style={{ color: colors.textSubtle, textDecoration: 'none', fontSize: '0.875rem' }} onMouseEnter={e => (e.currentTarget.style.textDecoration = 'underline')} onMouseLeave={e => (e.currentTarget.style.textDecoration = 'none')}>
                  {dependent.title}
                </a>
              </li>
            ))}
          </ul>
        </div>
      )}

      {/* Dependency Completion Context Section */}
      {actionData.dependency_completion_context && actionData.dependency_completion_context.length > 0 && (
        <div style={{ marginTop: '1.5rem', paddingTop: '1rem', borderTop: `1px solid ${colors.border}` }}>
          <h3 style={{ fontSize: '1rem', fontWeight: '600', color: colors.text, marginBottom: '0.75rem', display: 'flex', alignItems: 'center', gap: '0.5rem' }}>
            🔗 Completion Context from Dependencies
          </h3>
          <p style={{ fontSize: '0.875rem', color: colors.textSubtle, marginBottom: '1rem', lineHeight: '1.4' }}>
            This action builds on work completed in its dependencies. Here's what was learned and accomplished:
          </p>
          
          <div style={{ display: 'flex', flexDirection: 'column', gap: '1rem' }}>
            {actionData.dependency_completion_context.map((context, index) => (
              <div key={context.action_id} style={{ 
                backgroundColor: colors.bg, 
                border: `1px solid ${colors.border}`, 
                borderRadius: '0.5rem', 
                padding: '1rem' 
              }}>
                <div style={{ marginBottom: '0.75rem' }}>
                  <h4 style={{ 
                    fontSize: '0.875rem', 
                    fontWeight: '600', 
                    color: colors.text, 
                    marginBottom: '0.25rem',
                    display: 'flex',
                    alignItems: 'center',
                    gap: '0.5rem'
                  }}>
                    📋 {context.action_title}
                  </h4>
                  <p style={{ 
                    fontSize: '0.75rem', 
                    color: colors.textSubtle, 
                    margin: 0 
                  }}>
                    Completed: {new Date(context.completion_timestamp).toLocaleString()} • 
                    <a href={`/${context.action_id}`} style={{ color: colors.textSubtle, textDecoration: 'underline' }}>
                      View Action
                    </a>
                  </p>
                </div>

                {context.implementation_story && (
                  <div style={{ marginBottom: '0.75rem' }}>
                    <div style={{ 
                      fontSize: '0.75rem', 
                      fontWeight: '600', 
                      color: colors.text, 
                      marginBottom: '0.25rem',
                      display: 'flex',
                      alignItems: 'center',
                      gap: '0.25rem'
                    }}>
                      🔧 Implementation Approach
                    </div>
                    <p style={{ 
                      fontSize: '0.875rem', 
                      color: colors.text, 
                      margin: 0, 
                      lineHeight: '1.4',
                      whiteSpace: 'pre-wrap'
                    }}>
                      {context.implementation_story}
                    </p>
                  </div>
                )}

                {context.impact_story && (
                  <div style={{ marginBottom: '0.75rem' }}>
                    <div style={{ 
                      fontSize: '0.75rem', 
                      fontWeight: '600', 
                      color: colors.text, 
                      marginBottom: '0.25rem',
                      display: 'flex',
                      alignItems: 'center',
                      gap: '0.25rem'
                    }}>
                      📈 Impact Achieved
                    </div>
                    <p style={{ 
                      fontSize: '0.875rem', 
                      color: colors.text, 
                      margin: 0, 
                      lineHeight: '1.4',
                      whiteSpace: 'pre-wrap'
                    }}>
                      {context.impact_story}
                    </p>
                  </div>
                )}

                {context.learning_story && (
                  <div style={{ marginBottom: '0.5rem' }}>
                    <div style={{ 
                      fontSize: '0.75rem', 
                      fontWeight: '600', 
                      color: colors.text, 
                      marginBottom: '0.25rem',
                      display: 'flex',
                      alignItems: 'center',
                      gap: '0.25rem'
                    }}>
                      💡 Key Learnings
                    </div>
                    <p style={{ 
                      fontSize: '0.875rem', 
                      color: colors.text, 
                      margin: 0, 
                      lineHeight: '1.4',
                      whiteSpace: 'pre-wrap'
                    }}>
                      {context.learning_story}
                    </p>
                  </div>
                )}
              </div>
            ))}
          </div>

          <div style={{ 
            marginTop: '1rem', 
            padding: '0.75rem', 
            backgroundColor: colors.surface, 
            border: `1px solid ${colors.border}`, 
            borderRadius: '0.375rem' 
          }}>
            <p style={{ 
              fontSize: '0.75rem', 
              color: colors.text, 
              margin: 0, 
              fontWeight: '500',
              lineHeight: '1.4'
            }}>
              💡 <strong>Use This Context:</strong> Apply insights from dependency work to avoid repeated mistakes<br/>
              🚀 <strong>Build on Success:</strong> Leverage approaches that worked well in dependencies<br/>
              ⚠️ <strong>Learn from Challenges:</strong> Address issues that were discovered in dependency work
            </p>
          </div>
        </div>
      )}

      {/* Delete Confirmation Modal */}
      {showDeleteModal && (
        <div style={{ position: 'fixed', top: 0, left: 0, right: 0, bottom: 0, backgroundColor: 'rgba(0,0,0,0.5)', display: 'flex', alignItems: 'center', justifyContent: 'center', zIndex: 1000 }}>
          <div style={{ backgroundColor: 'white', padding: '1.5rem', borderRadius: '0.5rem', maxWidth: '90%', width: '28rem', boxShadow: '0 4px 12px rgba(0,0,0,0.3)' }}>
            <div style={{ display: 'flex', alignItems: 'center', gap: '0.75rem', marginBottom: '1rem' }}>
              <svg style={{ width: '20px', height: '20px', color: '#dc2626', flexShrink: 0 }} fill="none" stroke="currentColor" viewBox="0 0 24 24">
                <path strokeLinecap="round" strokeLinejoin="round" strokeWidth={2} d="M12 9v2m0 4h.01m-6.938 4h13.856c1.54 0 2.502-1.667 1.732-2.5L13.732 4c-.77-.833-1.732-.833-2.464 0L4.732 16.5c-.77.833.192 2.5 1.732 2.5z" />
              </svg>
              <h3 style={{ marginTop: 0, marginBottom: 0, color: colors.text, fontSize: '1.125rem', fontWeight: '600' }}>
                Delete Action
              </h3>
            </div>
            <p style={{ marginBottom: '1.5rem', color: colors.textSubtle, fontSize: '0.875rem', lineHeight: '1.4' }}>
              Are you sure you want to delete <strong>"{actionData?.title}"</strong>?
            </p>
            <p style={{ marginBottom: '1.5rem', color: colors.textSubtle, fontSize: '0.875rem', lineHeight: '1.4' }}>
              This action will be permanently removed and cannot be recovered. Any child actions will also be deleted.
            </p>
            
            <div style={{ display: 'flex', gap: '0.75rem', justifyContent: 'flex-end' }}>
              <button 
                onClick={() => setShowDeleteModal(false)}
                disabled={deleting}
                style={{ 
                  padding: '0.5rem 1rem', 
                  backgroundColor: 'transparent', 
                  color: colors.textSubtle, 
                  border: `1px solid ${colors.border}`, 
                  borderRadius: '0.25rem', 
                  cursor: deleting ? 'not-allowed' : 'pointer',
                  fontSize: '0.875rem'
                }}
              >
                Cancel
              </button>
              <button 
                onClick={handleDelete}
                disabled={deleting}
                style={{ 
                  padding: '0.5rem 1rem', 
                  backgroundColor: '#dc2626', 
                  color: 'white', 
                  border: 'none', 
                  borderRadius: '0.25rem', 
                  cursor: deleting ? 'not-allowed' : 'pointer',
                  fontSize: '0.875rem',
                  display: 'flex',
                  alignItems: 'center',
                  gap: '0.5rem'
                }}
              >
                {deleting ? (
                  <>
                    <svg style={{ width: '14px', height: '14px', animation: 'spin 1s linear infinite', color: 'white' }} xmlns="http://www.w3.org/2000/svg" fill="none" viewBox="0 0 24 24">
                      <circle style={{ opacity: 0.25 }} cx="12" cy="12" r="10" stroke="currentColor" strokeWidth="4"></circle>
                      <path style={{ opacity: 0.75 }} fill="currentColor" d="M4 12a8 8 0 018-8V0C5.373 0 0 5.373 0 12h4zm2 5.291A7.962 7.962 0 014 12H0c0 3.042 1.355 5.824 3 7.938l3-2.647z"></path>
                    </svg>
                    Deleting...
                  </>
                ) : (
                  <>
                    <svg style={{ width: '14px', height: '14px', color: 'white' }} fill="none" stroke="currentColor" viewBox="0 0 24 24">
                      <path strokeLinecap="round" strokeLinejoin="round" strokeWidth={2} d="M19 7l-.867 12.142A2 2 0 0116.138 21H7.862a2 2 0 01-1.995-1.858L5 7m5 4v6m4-6v6m1-10V4a1 1 0 00-1-1h-4a1 1 0 00-1 1v3M4 7h16" />
                    </svg>
                    Delete Action
                  </>
                )}
              </button>
            </div>
          </div>
        </div>
      )}

      {/* Completion Context Modal */}
      {showCompletionContext && (
        <div style={{ position: 'fixed', top: 0, left: 0, right: 0, bottom: 0, backgroundColor: 'rgba(0,0,0,0.5)', display: 'flex', alignItems: 'center', justifyContent: 'center', zIndex: 1000 }}>
          <div style={{ backgroundColor: 'white', padding: '1.5rem', borderRadius: '0.5rem', maxWidth: '90%', width: '32rem', maxHeight: '90vh', overflowY: 'auto', boxShadow: '0 4px 12px rgba(0,0,0,0.3)' }}>
            <h3 style={{ marginTop: 0, marginBottom: '1rem', color: colors.text, fontSize: '1.125rem', fontWeight: '600' }}>
              Share Your Completion Story
            </h3>
            <p style={{ marginBottom: '1.5rem', color: colors.textSubtle, fontSize: '0.875rem', lineHeight: '1.4' }}>
              Help build institutional knowledge by sharing how you completed this action. All fields are optional.
            </p>
            
            <div style={{ marginBottom: '1rem' }}>
              <label style={{ display: 'block', marginBottom: '0.5rem', color: colors.text, fontSize: '0.875rem', fontWeight: '500' }}>
                🔧 Implementation Story
              </label>
              <textarea
                value={completionContext.implementationStory}
                onChange={(e) => setCompletionContext(prev => ({ ...prev, implementationStory: e.target.value }))}
                placeholder="How did you build this? What tools/approach did you use? What challenges did you overcome?"
                style={{ 
                  width: '100%', 
                  height: '4rem', 
                  padding: '0.5rem', 
                  border: `1px solid ${colors.border}`, 
                  borderRadius: '0.25rem', 
                  fontSize: '0.875rem',
                  resize: 'vertical',
                  fontFamily: 'inherit'
                }}
              />
            </div>

            <div style={{ marginBottom: '1rem' }}>
              <label style={{ display: 'block', marginBottom: '0.5rem', color: colors.text, fontSize: '0.875rem', fontWeight: '500' }}>
                🎯 Impact Story
              </label>
              <textarea
                value={completionContext.impactStory}
                onChange={(e) => setCompletionContext(prev => ({ ...prev, impactStory: e.target.value }))}
                placeholder="What did you accomplish? What value was delivered? Who benefits from this work?"
                style={{ 
                  width: '100%', 
                  height: '4rem', 
                  padding: '0.5rem', 
                  border: `1px solid ${colors.border}`, 
                  borderRadius: '0.25rem', 
                  fontSize: '0.875rem',
                  resize: 'vertical',
                  fontFamily: 'inherit'
                }}
              />
            </div>

            <div style={{ marginBottom: '1rem' }}>
              <label style={{ display: 'block', marginBottom: '0.5rem', color: colors.text, fontSize: '0.875rem', fontWeight: '500' }}>
                💡 Learning Story
              </label>
              <textarea
                value={completionContext.learningStory}
                onChange={(e) => setCompletionContext(prev => ({ ...prev, learningStory: e.target.value }))}
                placeholder="What did you learn? What insights were gained? What would you do differently next time?"
                style={{ 
                  width: '100%', 
                  height: '4rem', 
                  padding: '0.5rem', 
                  border: `1px solid ${colors.border}`, 
                  borderRadius: '0.25rem', 
                  fontSize: '0.875rem',
                  resize: 'vertical',
                  fontFamily: 'inherit'
                }}
              />
            </div>

            <div style={{ marginBottom: '1.5rem' }}>
              <label style={{ display: 'block', marginBottom: '0.5rem', color: colors.text, fontSize: '0.875rem', fontWeight: '500' }}>
                👥 Changelog Visibility
              </label>
              <select
                value={completionContext.changelogVisibility}
                onChange={(e) => setCompletionContext(prev => ({ ...prev, changelogVisibility: e.target.value as 'private' | 'team' | 'public' }))}
                style={{ 
                  width: '100%', 
                  padding: '0.5rem', 
                  border: `1px solid ${colors.border}`, 
                  borderRadius: '0.25rem', 
                  fontSize: '0.875rem',
                  backgroundColor: 'white'
                }}
              >
                <option value="private">Private - Personal notes only</option>
                <option value="team">Team - Internal team visibility</option>
                <option value="public">Public - External stakeholder visibility</option>
              </select>
            </div>

            <div style={{ display: 'flex', gap: '0.75rem', justifyContent: 'flex-end' }}>
              <button 
                onClick={handleContextCancel}
                disabled={savingContext}
                style={{ 
                  padding: '0.5rem 1rem', 
                  backgroundColor: 'transparent', 
                  color: colors.textSubtle, 
                  border: `1px solid ${colors.border}`, 
                  borderRadius: '0.25rem', 
                  cursor: savingContext ? 'not-allowed' : 'pointer',
                  fontSize: '0.875rem'
                }}
              >
                Cancel
              </button>
              <button 
                onClick={() => handleCompletionSubmit(true)}
                disabled={savingContext}
                style={{ 
                  padding: '0.5rem 1rem', 
                  backgroundColor: colors.textSubtle, 
                  color: 'white', 
                  border: 'none', 
                  borderRadius: '0.25rem', 
                  cursor: savingContext ? 'not-allowed' : 'pointer',
                  fontSize: '0.875rem'
                }}
              >
                {savingContext ? 'Completing...' : 'Skip & Complete'}
              </button>
              <button 
                onClick={() => handleCompletionSubmit(false)}
                disabled={savingContext}
                style={{ 
                  padding: '0.5rem 1rem', 
                  backgroundColor: colors.borderAccent, 
                  color: 'white', 
                  border: 'none', 
                  borderRadius: '0.25rem', 
                  cursor: savingContext ? 'not-allowed' : 'pointer',
                  fontSize: '0.875rem'
                }}
              >
                {savingContext ? 'Saving...' : 'Save & Complete'}
              </button>
            </div>
          </div>
        </div>
      )}

      {showModal && (
        <div data-testid="suggestions-modal" style={{ position: 'fixed', top: 0, left: 0, right: 0, bottom: 0, backgroundColor: 'rgba(0,0,0,0.5)', display: 'flex', alignItems: 'center', justifyContent: 'center', zIndex: 1000 }}>
          <div style={{ backgroundColor: 'white', padding: '1rem', borderRadius: '0.5rem', maxWidth: '90%', width: '24rem', boxShadow: '0 2px 6px rgba(0,0,0,0.2)' }}>
            <h3 style={{ marginTop: 0, marginBottom: '0.75rem', color: colors.text, fontSize: '1rem' }}>Next Actions</h3>
            {suggestions.length > 0 ? (
              <ul style={{ listStyle: 'none', padding: 0, margin: 0 }}>
                {suggestions.map(s => (
                  <li key={s.id} style={{ marginBottom: '0.5rem' }}>
                    <a href={`/${s.id}`} style={{ color: colors.textSubtle, textDecoration: 'none' }}>{s.title}</a>
                  </li>
                ))}
              </ul>
            ) : (
              <p style={{ fontSize: '0.875rem', color: colors.textMuted }}>No immediate next actions found.</p>
            )}
            <button onClick={() => { setShowModal(false); if (!actionId) { window.location.reload(); } }} style={{ marginTop: '1rem', padding: '0.5rem 1rem', backgroundColor: colors.borderAccent, color: 'white', border: 'none', borderRadius: '0.25rem', cursor: 'pointer' }}>
              Close
            </button>
          </div>
        </div>
      )}
    </div>
  );
}<|MERGE_RESOLUTION|>--- conflicted
+++ resolved
@@ -237,15 +237,9 @@
     prompt += `# Vision\n`;
     prompt += `${action.vision || 'No vision defined for this action.'}\n\n`;
     prompt += `# Context from Family Chain\n`;
-<<<<<<< HEAD
-    prompt += `${action.parent_context_summary || 'No family context.'}\n\n`;
-    prompt += `# Broader Family Vision\n`;
-    prompt += `${action.parent_vision_summary || 'No family vision context.'}\n\n`;
-=======
     prompt += `${action.family_context_summary || 'No family context.'}\n\n`;
     prompt += `# Broader Vision\n`;
     prompt += `${action.family_vision_summary || 'No family vision context.'}\n\n`;
->>>>>>> 398d8648
     
     // Add completion context from dependencies
     if (action.dependency_completion_context && action.dependency_completion_context.length > 0) {
