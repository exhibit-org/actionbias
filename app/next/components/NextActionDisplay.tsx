--- conflicted
+++ resolved
@@ -33,12 +33,8 @@
   const [isMobile, setIsMobile] = useState(false);
   const [savingVision, setSavingVision] = useState(false);
   const [savingDescription, setSavingDescription] = useState(false);
-<<<<<<< HEAD
+  const [savingTitle, setSavingTitle] = useState(false);
   const [nextFamilyMemberId, setNextFamilyMemberId] = useState<string | null>(null);
-=======
-  const [savingTitle, setSavingTitle] = useState(false);
-  const [nextChildId, setNextChildId] = useState<string | null>(null);
->>>>>>> 288b38bd
   const [showCompletionContext, setShowCompletionContext] = useState(false);
   const [completionContext, setCompletionContext] = useState({
     implementationStory: '',
