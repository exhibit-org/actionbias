--- conflicted
+++ resolved
@@ -10,12 +10,11 @@
   nextFamilyMemberId?: string | null;
 }
 
-<<<<<<< HEAD
 export default function ActionNavigation({ action, siblings, colors, nextFamilyMemberId }: Props) {
-  const hasParents = action.parent_chain && action.parent_chain.length > 0;
+  const hasFamily = action.parent_chain && action.parent_chain.length > 0;
   const hasFamilyMembers = action.children && action.children.length > 0;
   const hasSiblings = siblings && siblings.length > 0;
-  const hasNavigation = hasParents || hasFamilyMembers || hasSiblings;
+  const hasNavigation = hasFamily || hasFamilyMembers || hasSiblings;
   const [copiedId, setCopiedId] = useState(false);
 
   const copyIdToClipboard = async () => {
@@ -27,13 +26,6 @@
       console.error('Failed to copy action ID:', err);
     }
   };
-=======
-export default function ActionNavigation({ action, siblings, colors, nextChildId }: Props) {
-  const hasFamily = action.parent_chain && action.parent_chain.length > 0;
-  const hasChildren = action.children && action.children.length > 0;
-  const hasSiblings = siblings && siblings.length > 0;
-  const hasNavigation = hasFamily || hasChildren || hasSiblings;
->>>>>>> 288b38bd
 
   if (!hasNavigation) return (
     <div style={{
@@ -56,13 +48,8 @@
         border: `1px solid ${colors.border}`,
         borderRadius: '0.5rem'
       }}>
-<<<<<<< HEAD
-        {hasParents && (
+        {hasFamily && (
           <div style={{ marginBottom: hasFamilyMembers || hasSiblings ? '1rem' : 0 }}>
-=======
-        {hasFamily && (
-          <div style={{ marginBottom: hasChildren || hasSiblings ? '1rem' : 0 }}>
->>>>>>> 288b38bd
             <div style={{
               fontSize: '0.75rem',
               color: colors.textMuted,
@@ -127,11 +114,7 @@
         {hasFamilyMembers && (
           <div style={{ marginBottom: hasSiblings ? '1rem' : 0 }}>
             <div style={{ fontSize: '0.75rem', color: colors.textMuted, marginBottom: '0.5rem', fontWeight: 500 }}>
-<<<<<<< HEAD
-              FAMILY MEMBERS ({action.children.length})
-=======
               ACTIONS IN FAMILY ({action.children.length})
->>>>>>> 288b38bd
             </div>
             <div style={{ display: 'flex', flexDirection: 'column', gap: '0.5rem' }}>
               {action.children.map(member => (
@@ -352,7 +335,7 @@
             stroke="currentColor"
             viewBox="0 0 24 24"
           >
-            <path strokeLinecap="round" strokeLinejoin="round" strokeWidth={2} d="M8 7V3m8 4V3m-9 8h10M5 21h14a2 2 0 002-2V7a2 2 0 00-2-2H5a2 2 0 00-2-2H5a2 2 0 00-2 2v12a2 2 0 002 2z" />
+            <path strokeLinecap="round" strokeLinejoin="round" strokeWidth={2} d="M8 7V3m8 4V3m-9 8h10M5 21h14a2 2 0 002-2V7a2 2 0 00-2-2H5a2 2 0 00-2 2v12a2 2 0 002 2z" />
           </svg>
           <span>Created: {new Date(action.created_at).toLocaleDateString()}</span>
         </div>
