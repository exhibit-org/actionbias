'use client';

import { useState } from 'react';
import { Share, Check, Calendar, Clock, Eye } from 'react-feather';

interface MagazineArticleProps {
  id: string;
  actionId: string;
  implementationStory?: string;
  impactStory?: string;
  learningStory?: string;
  headline?: string;
  deck?: string;
  pullQuotes?: string[] | null;
  changelogVisibility: string;
  completionTimestamp: string;
  actionTitle: string;
  actionDescription?: string;
  actionVision?: string;
  actionDone: boolean;
  actionCreatedAt: string;
}

export default function MagazineArticle({ 
  item, 
  showShare = false 
}: { 
  item: MagazineArticleProps; 
  showShare?: boolean;
}) {
  const [copied, setCopied] = useState(false);

  const formatDate = (dateString: string) => {
    return new Date(dateString).toLocaleDateString('en-US', {
      year: 'numeric',
      month: 'long',
      day: 'numeric',
    });
  };

  const formatTime = (dateString: string) => {
    return new Date(dateString).toLocaleTimeString('en-US', {
      hour: '2-digit',
      minute: '2-digit',
    });
  };

  const handleShare = async () => {
    await navigator.clipboard.writeText(window.location.href);
    setCopied(true);
    setTimeout(() => setCopied(false), 2000);
  };

  const renderMarkdown = (text: string, className: string = '') => {
    // Enhanced markdown rendering with better code formatting
<<<<<<< HEAD
    const processedText = text
      // Code blocks with language hint - Analytical style
      .replace(/```(\w+)?\n([\s\S]*?)```/g, '<pre class="bg-gray-50 border border-gray-300 text-gray-800 p-4 overflow-x-auto my-4 font-mono text-sm"><code>$2</code></pre>')
      // Inline code - Clean analytical style
      .replace(/`([^`]+)`/g, '<code class="bg-blue-50 border border-blue-200 px-1.5 py-0.5 rounded text-sm font-mono text-blue-900">$1</code>')
      // Bold
      .replace(/\*\*(.*?)\*\*/g, '<strong>$1</strong>')
      // Italic
      .replace(/\*(.*?)\*/g, '<em>$1</em>')
      // Links
      .replace(/\[([^\]]+)\]\(([^)]+)\)/g, '<a href="$2" class="text-blue-600 hover:text-blue-800 underline" target="_blank" rel="noopener noreferrer">$1</a>')
      // Paragraphs
      .replace(/\n\n/g, '</p><p class="mb-4">')
      .replace(/\n/g, '<br>')
      .replace(/^/, '<p class="mb-4">')
      .replace(/$/, '</p>');
=======
    // First, handle paragraphs
    const paragraphs = text.split(/\n\n+/);
    
    const processedText = paragraphs.map(paragraph => {
      // Process each paragraph
      const processed = paragraph
        // Code blocks should be handled before paragraph processing
        .replace(/```(\w+)?\n([\s\S]*?)```/g, '</p><pre><code>$2</code></pre><p class="mb-4">')
        // Inline code - just wrap in code tags, let CSS handle styling
        .replace(/`([^`]+)`/g, '<code>$1</code>')
        // Bold
        .replace(/\*\*(.*?)\*\*/g, '<strong>$1</strong>')
        // Italic  
        .replace(/\*(.*?)\*/g, '<em>$1</em>')
        // Links
        .replace(/\[([^\]]+)\]\(([^)]+)\)/g, '<a href="$2" class="text-blue-600 hover:text-blue-800 underline" target="_blank" rel="noopener noreferrer">$1</a>')
        // Line breaks within paragraphs
        .replace(/\n/g, '<br>');
      
      return `<p class="mb-4">${processed}</p>`;
    }).join('')
    // Clean up empty paragraphs and fix pre blocks
    .replace(/<p class="mb-4"><\/p>/g, '')
    .replace(/<p class="mb-4">(<\/p>)?<pre>/g, '<pre>')
    .replace(/<\/pre>(<p class="mb-4">)?<\/p>/g, '</pre>');
>>>>>>> 0388c0da

    return (
      <div 
        className={className}
        dangerouslySetInnerHTML={{ __html: processedText }}
      />
    );
  };

  // Use AI-generated headline if available, otherwise fall back to action title
  const displayHeadline = item.headline || item.actionTitle;
  const displayDeck = item.deck || item.actionDescription || item.actionVision;

  // Calculate read time based on content length
  const totalWords = [
    item.implementationStory,
    item.impactStory,
    item.learningStory
  ].filter(Boolean).join(' ').split(' ').length;
  const readTime = Math.max(1, Math.ceil(totalWords / 200));

  return (
    <article className="bg-white min-h-screen">
      {/* Analytical Magazine Header - Economist Style */}
      <header className="border-b-2 border-red-600">
        <div className="max-w-7xl mx-auto px-4 sm:px-6 lg:px-8 py-3">
          <div className="flex items-center justify-between">
            <div className="flex items-center space-x-3">
              <div className="text-2xl font-serif tracking-tight text-gray-900">ActionBias</div>
              <div className="w-px h-6 bg-gray-400"></div>
              <div className="text-sm font-medium text-red-600 uppercase tracking-wider">Engineering Intelligence</div>
            </div>
            <div className="text-xs text-gray-600 uppercase tracking-widest font-medium">Analysis & Insights</div>
          </div>
        </div>
      </header>

      {/* Article Header - Analytical Style */}
      <div className="max-w-4xl mx-auto px-4 sm:px-6 lg:px-8 py-10">
        {/* Category/Section - Red accent like The Economist */}
        <div className="mb-4">
          <span className={`inline-flex items-center text-xs font-bold uppercase tracking-wider ${
            item.changelogVisibility === 'public' 
              ? 'text-red-700'
              : item.changelogVisibility === 'team'
              ? 'text-blue-700'
              : 'text-gray-700'
          }`}>
            {item.changelogVisibility === 'public' ? 'Public Analysis' : 
             item.changelogVisibility === 'team' ? 'Team Intelligence' : 
             'Private Research'} • Technical Implementation
          </span>
        </div>

        {/* Headline - Economist Style */}
        <h1 className="text-4xl sm:text-5xl font-serif font-normal leading-tight mb-4 text-gray-900">
          {displayHeadline}
        </h1>

        {/* Deck/Standfirst - Analytical Summary */}
        {displayDeck && (
<<<<<<< HEAD
          <p className="text-lg sm:text-xl text-gray-700 leading-relaxed mb-6 font-light border-l-3 border-red-600 pl-5">
            {displayDeck}
          </p>
=======
          <div className="text-xl sm:text-2xl text-gray-600 leading-relaxed mb-8 font-light">
            {renderMarkdown(displayDeck, "deck-content")}
          </div>
>>>>>>> 0388c0da
        )}

        {/* Byline and metadata - Clean analytical style */}
        <div className="flex flex-wrap items-center gap-6 text-sm text-gray-600 py-4 border-t border-b border-gray-300">
          <div className="flex items-center gap-2">
            <time dateTime={item.completionTimestamp} className="font-medium">
              {formatDate(item.completionTimestamp)}
            </time>
          </div>
          <div className="flex items-center gap-2 text-gray-500">
            <span>{readTime} minute analysis</span>
          </div>
          <div className="flex items-center gap-2">
            <span className="font-medium text-gray-700">Visibility:</span>
            <span className="capitalize font-medium">{item.changelogVisibility}</span>
          </div>
          {showShare && (
            <button
              onClick={handleShare}
              className="ml-auto flex items-center gap-2 px-4 py-2 bg-gray-100 hover:bg-gray-200 rounded-full transition-colors duration-200"
              aria-label="Share article"
            >
              {copied ? (
                <>
                  <Check className="w-4 h-4 text-green-600" />
                  <span className="text-sm font-medium text-green-600">Copied!</span>
                </>
              ) : (
                <>
                  <Share className="w-4 h-4" />
                  <span className="text-sm font-medium">Share</span>
                </>
              )}
            </button>
          )}
        </div>
      </div>

      {/* Article Body - Analytical Layout */}
      <div className="max-w-4xl mx-auto px-4 sm:px-6 lg:px-8 py-6">
        <div className="grid grid-cols-1 lg:grid-cols-12 gap-8">
          {/* Main Content */}
          <div className="lg:col-span-8">
            {/* Executive Summary / Impact Analysis */}
            {item.impactStory && (
              <div className="mb-10">
                <h3 className="text-xs font-bold uppercase tracking-wider text-red-700 mb-3">Executive Summary</h3>
                <div className="text-base leading-relaxed text-gray-800 font-serif first-letter:text-6xl first-letter:font-bold first-letter:mr-2 first-letter:float-left first-letter:leading-none">
                  {renderMarkdown(item.impactStory, "prose prose-lg max-w-none")}
                </div>
              </div>
            )}

            {/* Key Finding 1 - Analytical Pull Quote */}
            {item.pullQuotes && item.pullQuotes.length > 0 && (
              <div className="my-10 bg-gray-50 border-l-4 border-red-600 pl-6 pr-6 py-4">
                <p className="text-xs font-bold uppercase tracking-wider text-gray-600 mb-2">Key Finding</p>
                <p className="text-xl font-serif italic text-gray-800 leading-relaxed">
                  {item.pullQuotes[0]}
                </p>
              </div>
            )}

            {/* Technical Analysis */}
            {item.implementationStory && (
              <section className="mb-10">
                <h2 className="text-2xl font-serif font-normal mb-4 text-gray-900">Technical Analysis</h2>
                <div className="border-t-2 border-gray-200 pt-4">
                  {renderMarkdown(item.implementationStory, "prose prose-base max-w-none text-gray-700 font-serif")}
                </div>
              </section>
            )}

            {/* Data Point / Insight 2 */}
            {item.pullQuotes && item.pullQuotes.length > 1 && (
              <div className="my-10 bg-blue-50 border border-blue-200 rounded-lg p-6 text-center">
                <p className="text-xs font-bold uppercase tracking-wider text-blue-700 mb-3">Critical Insight</p>
                <p className="text-2xl font-serif text-gray-800 leading-relaxed">
                  {item.pullQuotes[1]}
                </p>
              </div>
            )}

            {/* Strategic Implications */}
            {item.learningStory && (
              <section className="mb-10">
                <h2 className="text-2xl font-serif font-normal mb-4 text-gray-900">Strategic Implications</h2>
                <div className="border-t-2 border-gray-200 pt-4">
                  {renderMarkdown(item.learningStory, "prose prose-base max-w-none text-gray-700 font-serif")}
                </div>
              </section>
            )}

            {/* Forward Outlook */}
            {item.pullQuotes && item.pullQuotes.length > 2 && (
              <div className="my-10 bg-gray-100 rounded-lg p-6">
                <p className="text-xs font-bold uppercase tracking-wider text-gray-600 mb-2">Forward Outlook</p>
                <p className="text-lg font-serif text-gray-800 leading-relaxed">
                  {item.pullQuotes[2]}
                </p>
              </div>
            )}
          </div>

          {/* Analytical Sidebar */}
          <aside className="lg:col-span-4">
            <div className="sticky top-8 space-y-6">
              {/* Data Box - Project Metrics */}
              <div className="bg-gray-50 border border-gray-200 p-5">
                <h3 className="text-xs font-bold uppercase tracking-wider text-red-700 mb-4">Project Metrics</h3>
                <dl className="space-y-3 text-sm">
                  <div className="border-b border-gray-200 pb-3">
                    <dt className="font-bold text-gray-600 uppercase text-xs tracking-wider mb-1">Objective</dt>
                    <dd className="text-gray-900 font-serif">{item.actionTitle}</dd>
                  </div>
                  {item.actionVision && (
                    <div className="border-b border-gray-200 pb-3">
                      <dt className="font-bold text-gray-600 uppercase text-xs tracking-wider mb-1">Strategic Vision</dt>
                      <dd className="text-gray-900 font-serif italic">{item.actionVision}</dd>
                    </div>
                  )}
                  <div className="grid grid-cols-2 gap-4 pt-2">
                    <div>
                      <dt className="font-bold text-gray-600 uppercase text-xs tracking-wider mb-1">Initiated</dt>
                      <dd className="text-gray-900 font-medium">{formatDate(item.actionCreatedAt)}</dd>
                    </div>
                    <div>
                      <dt className="font-bold text-gray-600 uppercase text-xs tracking-wider mb-1">Delivered</dt>
                      <dd className="text-gray-900 font-medium">{formatDate(item.completionTimestamp)}</dd>
                    </div>
                  </div>
                </dl>
              </div>

              {/* Research Notes */}
              {item.pullQuotes && item.pullQuotes.length > 3 && (
                <div className="bg-blue-900 text-white p-5">
                  <h3 className="text-xs font-bold uppercase tracking-wider mb-4">Research Notes</h3>
                  <div className="space-y-3">
                    {item.pullQuotes.slice(3).map((quote, index) => (
                      <div key={index} className="border-l-2 border-blue-600 pl-3">
                        <p className="text-sm font-serif leading-relaxed">
                          {quote}
                        </p>
                      </div>
                    ))}
                  </div>
                </div>
              )}
            </div>
          </aside>
        </div>
      </div>

      {/* Analytical Footer */}
      <footer className="max-w-4xl mx-auto px-4 sm:px-6 lg:px-8 py-8 mt-12 border-t-2 border-gray-300">
        <div className="flex justify-between items-center text-xs text-gray-600">
          <div>
            <p className="font-medium">Reference: {item.actionId}</p>
            <p className="mt-1">© {new Date().getFullYear()} ActionBias Intelligence Unit</p>
          </div>
          <div className="text-right">
            <p className="font-medium uppercase tracking-wider">Engineering Analysis</p>
            <p className="mt-1">Technical Implementation Report</p>
          </div>
        </div>
      </footer>
    </article>
  );
}<|MERGE_RESOLUTION|>--- conflicted
+++ resolved
@@ -53,34 +53,16 @@
 
   const renderMarkdown = (text: string, className: string = '') => {
     // Enhanced markdown rendering with better code formatting
-<<<<<<< HEAD
-    const processedText = text
-      // Code blocks with language hint - Analytical style
-      .replace(/```(\w+)?\n([\s\S]*?)```/g, '<pre class="bg-gray-50 border border-gray-300 text-gray-800 p-4 overflow-x-auto my-4 font-mono text-sm"><code>$2</code></pre>')
-      // Inline code - Clean analytical style
-      .replace(/`([^`]+)`/g, '<code class="bg-blue-50 border border-blue-200 px-1.5 py-0.5 rounded text-sm font-mono text-blue-900">$1</code>')
-      // Bold
-      .replace(/\*\*(.*?)\*\*/g, '<strong>$1</strong>')
-      // Italic
-      .replace(/\*(.*?)\*/g, '<em>$1</em>')
-      // Links
-      .replace(/\[([^\]]+)\]\(([^)]+)\)/g, '<a href="$2" class="text-blue-600 hover:text-blue-800 underline" target="_blank" rel="noopener noreferrer">$1</a>')
-      // Paragraphs
-      .replace(/\n\n/g, '</p><p class="mb-4">')
-      .replace(/\n/g, '<br>')
-      .replace(/^/, '<p class="mb-4">')
-      .replace(/$/, '</p>');
-=======
     // First, handle paragraphs
     const paragraphs = text.split(/\n\n+/);
     
     const processedText = paragraphs.map(paragraph => {
       // Process each paragraph
       const processed = paragraph
-        // Code blocks should be handled before paragraph processing
-        .replace(/```(\w+)?\n([\s\S]*?)```/g, '</p><pre><code>$2</code></pre><p class="mb-4">')
-        // Inline code - just wrap in code tags, let CSS handle styling
-        .replace(/`([^`]+)`/g, '<code>$1</code>')
+        // Code blocks with language hint - Analytical style
+        .replace(/```(\w+)?\n([\s\S]*?)```/g, '</p><pre class="bg-gray-50 border border-gray-300 text-gray-800 p-4 overflow-x-auto my-4 font-mono text-sm"><code>$2</code></pre><p class="mb-4">')
+        // Inline code - Clean analytical style
+        .replace(/`([^`]+)`/g, '<code class="bg-blue-50 border border-blue-200 px-1.5 py-0.5 rounded text-sm font-mono text-blue-900">$1</code>')
         // Bold
         .replace(/\*\*(.*?)\*\*/g, '<strong>$1</strong>')
         // Italic  
@@ -96,7 +78,6 @@
     .replace(/<p class="mb-4"><\/p>/g, '')
     .replace(/<p class="mb-4">(<\/p>)?<pre>/g, '<pre>')
     .replace(/<\/pre>(<p class="mb-4">)?<\/p>/g, '</pre>');
->>>>>>> 0388c0da
 
     return (
       <div 
@@ -158,15 +139,9 @@
 
         {/* Deck/Standfirst - Analytical Summary */}
         {displayDeck && (
-<<<<<<< HEAD
           <p className="text-lg sm:text-xl text-gray-700 leading-relaxed mb-6 font-light border-l-3 border-red-600 pl-5">
             {displayDeck}
           </p>
-=======
-          <div className="text-xl sm:text-2xl text-gray-600 leading-relaxed mb-8 font-light">
-            {renderMarkdown(displayDeck, "deck-content")}
-          </div>
->>>>>>> 0388c0da
         )}
 
         {/* Byline and metadata - Clean analytical style */}
